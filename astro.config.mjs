import mdx from "@astrojs/mdx";
import react from "@astrojs/react";
import starlight from "@astrojs/starlight";
import { defineConfig } from "astro/config";

import tailwind from "@astrojs/tailwind";

// https://astro.build/config
export default defineConfig({
  site: "https://VGVentures.github.io",
  integrations: [
    starlight({
      favicon: "./public/favicon.png",
      title: "Very Good Practices",
      head: [
        {
          // Fix theme flickering on page load.
          // See https://scottwillsey.com/theme-flicker/
          tag: "script",
          attrs: {
            src: `
            <script>
              const theme = localStorage.getItem("theme") || "light";
              document.documentElement.dataset.theme = theme;
            </script>
            `,
          },
        },
      ],
      customCss: [
        // Add tailwind base styles:
        "./src/assets/styles/tailwind.css",
        "@fontsource/poppins/100.css",
        "@fontsource/poppins/200.css",
        "@fontsource/poppins/300.css",
        "@fontsource/poppins/400.css",
        "@fontsource/poppins/500.css",
        "@fontsource/poppins/600.css",
        "@fontsource/poppins/700.css",
        "@fontsource/poppins/800.css",
        "@fontsource/poppins/900.css",
      ],
      editLink: {
        baseUrl:
          "https://github.com/verygoodopensource/very_good_practices/edit/main/docs/",
      },
      logo: {
        light: "./src/assets/logos/unicorn_light.png",
        dark: "./src/assets/logos/unicorn_dark.png",
      },
      social: {
        github: "https://github.com/verygoodopensource/very_good_practices",
      },
      sidebar: [
        {
          label: "Architecture",
          autogenerate: {
            directory: "architecture",
          },
        },
        {
          label: "Development",
          autogenerate: {
            directory: "development",
          },
        },
        {
<<<<<<< HEAD
          label: "Routing",
          autogenerate: {
            directory: "routing",
=======
          label: "State Management",
          autogenerate: {
            directory: "state_management",
>>>>>>> 2bb53bb7
          },
        },
        {
          label: "Testing",
          autogenerate: {
            directory: "testing",
          },
        },
        {
          label: "Theming",
          autogenerate: {
            directory: "theming",
          },
        },
      ],
    }),
    react(),
    mdx(),
    tailwind({
      // Disable the default base styles:
      applyBaseStyles: false,
    }),
  ],
});<|MERGE_RESOLUTION|>--- conflicted
+++ resolved
@@ -65,15 +65,15 @@
           },
         },
         {
-<<<<<<< HEAD
           label: "Routing",
           autogenerate: {
             directory: "routing",
-=======
+          },
+        },
+        {
           label: "State Management",
           autogenerate: {
             directory: "state_management",
->>>>>>> 2bb53bb7
           },
         },
         {
